--- conflicted
+++ resolved
@@ -208,11 +208,7 @@
         self.recurse(self.node)
         self.flush()
 
-<<<<<<< HEAD
-        self.height = self.cy - self.y
-=======
-        self.h = self.cursor_y - self.y
->>>>>>> ac2415c4
+        self.height = self.cursor_y - self.y
 
     def recurse(self, node):
         if isinstance(node, Text):
